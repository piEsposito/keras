--- conflicted
+++ resolved
@@ -12,14 +12,6 @@
 except ImportError:
     h5py = None
 
-<<<<<<< HEAD
-try:
-    import tables  # pylint:disable=g-import-not-at-top
-except ImportError:
-    tables = None
-
-=======
->>>>>>> 5d0cb109
 
 class HDF5Matrix(object):
     """Representation of HDF5 dataset to be used instead of a Numpy array.
