"""The Keras API.
"""
from __future__ import absolute_import
from __future__ import division
from __future__ import print_function

from . import activations
from . import applications
from . import backend
from . import callbacks
from . import constraints
from . import datasets
from . import engine
from . import initializers
from . import layers
from . import losses
from . import metrics
from . import models
from . import optimizers
from . import preprocessing
from . import regularizers
from . import utils
from . import wrappers

<<<<<<< HEAD
__version__ = '2.0.0-tf'

=======
__version__ = '2.0.2'

>>>>>>> 986ecdb8
<|MERGE_RESOLUTION|>--- conflicted
+++ resolved
@@ -1,31 +1,25 @@
-"""The Keras API.
-"""
-from __future__ import absolute_import
-from __future__ import division
-from __future__ import print_function
-
-from . import activations
-from . import applications
-from . import backend
-from . import callbacks
-from . import constraints
-from . import datasets
-from . import engine
-from . import initializers
-from . import layers
-from . import losses
-from . import metrics
-from . import models
-from . import optimizers
-from . import preprocessing
-from . import regularizers
-from . import utils
-from . import wrappers
-
-<<<<<<< HEAD
-__version__ = '2.0.0-tf'
-
-=======
-__version__ = '2.0.2'
-
->>>>>>> 986ecdb8
+"""The Keras API.
+"""
+from __future__ import absolute_import
+from __future__ import division
+from __future__ import print_function
+
+from . import activations
+from . import applications
+from . import backend
+from . import callbacks
+from . import constraints
+from . import datasets
+from . import engine
+from . import initializers
+from . import layers
+from . import losses
+from . import metrics
+from . import models
+from . import optimizers
+from . import preprocessing
+from . import regularizers
+from . import utils
+from . import wrappers
+
+__version__ = '2.0.2-tf'